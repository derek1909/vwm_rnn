--- conflicted
+++ resolved
@@ -1,19 +1,11 @@
 import torch
 import torch.nn as nn
 import torch.nn.functional as F
-<<<<<<< HEAD
 import math as math
 from config import device
 
 class RNNMemoryModel(nn.Module):
-    def __init__(self, max_item_num, num_neurons, dt=0.1, noise_level=0.0, device='cpu', positive_input=True):
-=======
-
-from config import device
-
-class RNNMemoryModel(nn.Module):
-    def __init__(self, max_item_num, num_neurons, tau=1.0, dt=0.1, spike_noise_factor=0.0, device='cpu', positive_input=True):
->>>>>>> 34ea3f80
+    def __init__(self, max_item_num, num_neurons, dt=0.1, spike_noise_factor=0.0, device='cpu', positive_input=True):
         super(RNNMemoryModel, self).__init__()
         self.num_neurons = num_neurons
         self.dt = dt
@@ -43,15 +35,11 @@
         return self
     
     def activation_function(self, x):
-<<<<<<< HEAD
-        # x: (num_neurons, batch_size)
+        """
+        x: (num_neurons, batch_size)
+        Saturation: 16Hz
+        """
         return 8 * (1 + torch.tanh(0.4 * x - 3))
-=======
-        """
-        Saturation: 400*2/tau = 16Hz
-        """
-        return 400 * (1 + torch.tanh(0.4 * x - 3)) / self.tau
->>>>>>> 34ea3f80
 
     def forward(self, u, r0=None):
         """
@@ -75,13 +63,6 @@
         # Current firing rate
         r = r0.squeeze(0)  # Shape: (batch_size, neuron)
 
-<<<<<<< HEAD
-        # Prepare random noise for all time steps in advance
-        random_noise = self.noise_level * torch.randn((batch_size, seq_len, self.num_neurons), device=self.device)
-
-=======
-        # Iterate over time steps
->>>>>>> 34ea3f80
         for t in range(seq_len):
             assert torch.all(r >= 0), "Negative values detected in r!"
             assert torch.all(torch.isfinite(r)), "NaN or Inf detected in r!"
@@ -97,13 +78,8 @@
             r_dot = (-r + self.activation_function(self.W @ observed_r.T + self.B @ u_t.T).T) / self.tau
             
             # Update firing rate with Euler integration
-<<<<<<< HEAD
-            r = F.relu(r + self.dt * r_dot + random_noise[:,t,:])
+            r = F.relu(r + self.dt * r_dot)
             
-=======
-            r = r + self.dt * r_dot
-
->>>>>>> 34ea3f80
             # Store the firing rate for this time step
             r_output[:, t, :] = r
 
